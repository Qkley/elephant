--- conflicted
+++ resolved
@@ -68,16 +68,11 @@
 import numpy as np
 import neo
 import quantities as pq
-<<<<<<< HEAD
 from scipy import sparse
 
 import elephant.spike_train_surrogates as surr
 import elephant.conversion as conv
-=======
-import warnings
 import statsmodels.stats.multitest as sm
-
->>>>>>> 7fde1a14
 from elephant.spade_src import fast_fca
 
 warnings.simplefilter('once', UserWarning)
@@ -100,13 +95,8 @@
 def spade(data, binsize, winlen, min_spikes=2, min_occ=2, max_spikes=None,
           max_occ=None, min_neu=1, n_subsets=0, delta=0, epsilon=0,
           stability_thresh=None, n_surr=0, dither=15 * pq.ms, spectrum='#',
-<<<<<<< HEAD
-          alpha=1, stat_corr='fdr', psr_param=None, output_format='concepts'):
-    r"""
-=======
           alpha=1, stat_corr='fdr_bh', psr_param=None, output_format='concepts'):
     """
->>>>>>> 7fde1a14
     Perform the SPADE [1,2] analysis for the parallel spike trains given in the
     input. The data are discretized with a temporal resolution equal binsize
     in a sliding window of winlen*binsize milliseconds.
@@ -1288,79 +1278,6 @@
     return keep_concept
 
 
-<<<<<<< HEAD
-def _fdr(pvalues, alpha):
-    """
-    performs False Discovery Rate (FDR) statistical correction on a list of
-    p-values, and assesses accordingly which of the associated statistical
-    tests is significant at the desired level *alpha*
-
-    Parameters
-    ----------
-    pvalues: numpy.ndarray
-        array of p-values, each corresponding to a statistical test
-    alpha: float
-        significance level (desired FDR-ratio)
-
-    Returns
-    ------
-    Returns a triplet containing:
-    * an array of bool, indicating for each p-value whether it was
-      significantly low or not
-    * the largest p-value that was below the FDR linear threshold
-      (effective confidence level). That and each lower p-value are
-      considered significant.
-    * the rank of the largest significant p-value
-
-    """
-
-    # Sort the p-values from largest to smallest
-    pvs_sorted = np.sort(pvalues)[::-1]  # Sort PVs in decreasing order
-
-    # Perform FDR on the sorted p-values
-    m = len(pvalues)
-
-    for i, pv in enumerate(pvs_sorted):  # For each PV, from the largest on
-        k = m - i
-        if pv <= alpha * (k * 1. / m):  # continue if PV > fdr-threshold
-            break  # otherwise stop
-    # this applies, when loop is not stopped due to significant pvalue
-    else:
-        k = 0
-    thresh = alpha * (k * 1. / m)
-
-    # Return outcome of the test, critical p-value and its order
-    return pvalues <= thresh, thresh, k
-
-
-def _holm_bonferroni(pvalues, alpha):
-    """
-    performs Holm Bonferroni statistical correction on a list of
-    p-values, and assesses accordingly which of the associated statistical
-    tests is significant at the desired level *alpha*
-
-    Parameters
-    ----------
-    pvalues: list
-       list of p-values, each corresponding to a statistical test
-    alpha: float
-       significance level
-
-    Returns
-    -------
-    tests : list
-        A list of boolean values, indicating for each p-value whether it was
-        significantly low or not
-   """
-    id_sorted = np.argsort(pvalues)
-    tests = [pval <= alpha / float(
-        len(pvalues) - id_sorted[pval_idx]) for pval_idx, pval in enumerate(
-        pvalues)]
-    return tests
-
-
-=======
->>>>>>> 7fde1a14
 def test_signature_significance(pvalue_spectrum, alpha, corr='',
                                 report='spectrum', spectrum='#'):
     """
@@ -1424,7 +1341,6 @@
     # If alpha == 1 all signatures are significant
     if alpha == 1:
         return []
-<<<<<<< HEAD
 
     if spectrum not in ['#', '3d#']:
         raise AttributeError("spectrum must be either '#' or '3d#', "
@@ -1433,12 +1349,10 @@
         raise AttributeError("report must be either 'spectrum'," +
                              "  'significant' or 'non_significant'," +
                              "got {} instead".format(report))
-=======
     if corr not in ['bonferroni', 'sidak', 'holm-sidak', 'holm',
                     'simes-hochberg', 'hommel', 'fdr_bh', 'fdr_by',
                     'fdr_tsbh', 'fdr_tsbky', '', 'no']:
         raise AttributeError("Parameter corr not recognized")
->>>>>>> 7fde1a14
 
     x_array = np.array(pvalue_spectrum)
     pvalues = x_array[:, -1]
@@ -1449,11 +1363,6 @@
     if corr in ['', 'no']:  # ...without statistical correction
         tests_selected = pvalues_totest <= alpha
     else:
-<<<<<<< HEAD
-        raise AttributeError(
-            "Parameter corr must be either ''('no'), 'b'('bonf'), 'f'('fdr')" +
-            " or 'hb'('holm_bonf'), but not '" + str(corr) + "'.")
-=======
         tests_selected = sm.multipletests(pvalues_totest,
                                  alpha=alpha,
                                  method=corr)[0]
@@ -1472,7 +1381,6 @@
     for index, value in enumerate(indexes_zeros):
         tests[value] = True
 
->>>>>>> 7fde1a14
     # Return the specified results:
     if spectrum == '#':
         if report == 'spectrum':
